"""A runner script for fcnet models.

This run script used to test the performance of TD3 with fully connected
network models on various environments.
"""
import os
import csv
from time import strftime
import sys

from hbaselines.common.train import ensure_dir
from hbaselines.common.train import parse_options, get_hyperparameters
from hbaselines.hiro import TD3, FeedForwardPolicy

EXAMPLE_USAGE = 'python fcnet_baseline.py "HalfCheetah-v2" --n_cpus 3'


def run_exp(env, hp, steps, dir_name, evaluate, seed, i):
    """Run a single training procedure.

    Parameters
    ----------
    env : str or gym.Env
        the training/testing environment
    hp : dict
        additional algorithm hyper-parameters
    steps : int
        total number of training steps
    dir_name : str
        the location the results files are meant to be stored
    evaluate : bool
        whether to include an evaluation environment
    seed : int
        specified the random seed for numpy, tensorflow, and random
    i : int
        an increment term, used for logging purposes
    """
    eval_env = env if evaluate else None
    alg = TD3(policy=FeedForwardPolicy, env=env, eval_env=eval_env, **hp)

    # perform training
    alg.learn(
        total_timesteps=steps,
        log_dir=dir_name,
        log_interval=2000,
        seed=seed,
        exp_num=i,
<<<<<<< HEAD
        start_timesteps=30000,
=======
>>>>>>> 835d88a6
    )

    return None


def main(args, base_dir):
    """Execute multiple training operations."""
    # create a save directory folder (if it doesn't exist)
    dir_name = os.path.join(
        base_dir, '{}/{}'.format(args.env_name, strftime("%Y-%m-%d-%H:%M:%S")))
    ensure_dir(dir_name)

    # get the hyperparameters
    hp = get_hyperparameters(args)

    # add the hyperparameters to the folder
    with open(os.path.join(dir_name, 'hyperparameters.csv'), 'w') as f:
        w = csv.DictWriter(f, fieldnames=hp.keys())
        w.writeheader()
        w.writerow(hp)

    for i in range(args.n_training):
        run_exp(args.env_name, hp, args.steps, dir_name, args.evaluate,
                args.seed, i)


if __name__ == '__main__':
    # collect arguments
    args = parse_options(
        description='Test the performance of TD3 with fully connected network '
                    'models on various environments.',
        example_usage=EXAMPLE_USAGE,
        args=sys.argv[1:]
    )

    # execute the training procedure
    main(args, 'data/fcnet')

    # exit from the process
    os._exit(1)<|MERGE_RESOLUTION|>--- conflicted
+++ resolved
@@ -45,10 +45,6 @@
         log_interval=2000,
         seed=seed,
         exp_num=i,
-<<<<<<< HEAD
-        start_timesteps=30000,
-=======
->>>>>>> 835d88a6
     )
 
     return None
