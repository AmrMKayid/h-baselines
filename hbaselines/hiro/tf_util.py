"""TensorFlow utility methods."""
import tensorflow as tf
<<<<<<< HEAD
from stable_baselines import logger
=======
import numpy as np
>>>>>>> 17448e1a
import os
import multiprocessing


def make_session(num_cpu=None, make_default=False, graph=None):
    """Return a session that will use <num_cpu> CPU's only.

    Parameters
    ----------
    num_cpu : int
        number of CPUs to use for TensorFlow
    make_default : bool
        if this should return an InteractiveSession or a normal Session
    graph : tf.Graph
        the graph of the session

    Returns
    -------
    tf.Session
        a tensorflow session
    """
    if num_cpu is None:
        num_cpu = int(os.getenv("RCALL_NUM_CPU", multiprocessing.cpu_count()))
    tf_config = tf.ConfigProto(
        allow_soft_placement=True,
        inter_op_parallelism_threads=num_cpu,
        intra_op_parallelism_threads=num_cpu)
    # Prevent tensorflow from taking all the gpu memory
    tf_config.gpu_options.allow_growth = True
    if make_default:
        return tf.InteractiveSession(config=tf_config, graph=graph)
    else:
        return tf.Session(config=tf_config, graph=graph)


def get_trainable_vars(name=None):
    """Return the trainable variables.

    Parameters
    ----------
    name : str
        the scope

    Returns
    -------
    list of tf.Variable
        trainable variables
    """
    return tf.compat.v1.get_collection(
        tf.compat.v1.GraphKeys.TRAINABLE_VARIABLES, scope=name)


def get_globals_vars(name=None):
    """Return the global variables.

    Parameters
    ----------
    name : str
        the scope

    Returns
    -------
    list of tf.Variable
        global variables
    """
    return tf.compat.v1.get_collection(
        tf.compat.v1.GraphKeys.GLOBAL_VARIABLES, scope=name)


def reduce_std(tensor, axis=None, keepdims=False):
    """Get the standard deviation of a Tensor.

    Parameters
    ----------
    tensor : tf.Tensor or tf.Variable
        the input tensor
    axis : int or list of int
        the axis to itterate the std over
    keepdims : bool
        keep the other dimensions the same

    Returns
    -------
    tf.Tensor
        the std of the tensor
    """
    return tf.sqrt(reduce_var(tensor, axis=axis, keepdims=keepdims))


def reduce_var(tensor, axis=None, keepdims=False):
    """Get the variance of a Tensor.

    Parameters
    ----------
    tensor : tf.Tensor
        the input tensor
    axis : int or list of int
        the axis to itterate the variance over
    keepdims : bool
        keep the other dimensions the same

    Returns
    -------
    tf.Tensor
        the variance of the tensor
    """
    tensor_mean = tf.reduce_mean(tensor, axis=axis, keepdims=True)
    devs_squared = tf.square(tensor - tensor_mean)
    return tf.reduce_mean(devs_squared, axis=axis, keepdims=keepdims)


def get_target_updates(_vars, target_vars, tau, verbose=0):
    """Get target update operations.

    Parameters
    ----------
    _vars : list of tf.Tensor
        the initial variables
    target_vars : list of tf.Tensor
        the target variables
    tau : float
        the soft update coefficient (keep old values, between 0 and 1)
    verbose : int
        the verbosity level: 0 none, 1 training information, 2 tensorflow debug

    Returns
    -------
    tf.Operation
        initial update
    tf.Operation
        soft update
    """
    if verbose >= 2:
        print('setting up target updates ...')

    soft_updates = []
    init_updates = []
    assert len(_vars) == len(target_vars)

    for var, target_var in zip(_vars, target_vars):
        if verbose >= 2:
            print('  {} <- {}'.format(target_var.name, var.name))
        init_updates.append(tf.compat.v1.assign(target_var, var))
        soft_updates.append(
            tf.compat.v1.assign(target_var, (1.-tau) * target_var + tau * var))

    assert len(init_updates) == len(_vars)
    assert len(soft_updates) == len(_vars)

    return tf.group(*init_updates), tf.group(*soft_updates)<|MERGE_RESOLUTION|>--- conflicted
+++ resolved
@@ -1,10 +1,5 @@
 """TensorFlow utility methods."""
 import tensorflow as tf
-<<<<<<< HEAD
-from stable_baselines import logger
-=======
-import numpy as np
->>>>>>> 17448e1a
 import os
 import multiprocessing
 
