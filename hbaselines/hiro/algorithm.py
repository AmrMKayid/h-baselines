"""Twin Delayed Deep Deterministic Policy Gradient (TD3) algorithm.

See: https://arxiv.org/pdf/1802.09477.pdf

A large portion of this code is adapted from the following repository:
https://github.com/hill-a/stable-baselines
"""
import os
import time
from collections import deque
import csv
import random
from copy import deepcopy
import gym
from gym.spaces import Box
import numpy as np
import tensorflow as tf
from mpi4py import MPI

from hbaselines.hiro.tf_util import make_session
from hbaselines.hiro.policy import GoalDirectedPolicy
from hbaselines.common.train import ensure_dir
try:
    from flow.utils.registry import make_create_env
except (ImportError, ModuleNotFoundError):
    pass
from hbaselines.envs.efficient_hrl.envs import AntMaze, AntFall, AntPush
from hbaselines.envs.hac.envs import UR5, Pendulum

# This is to include logging info messages
logging.getLogger().setLevel(logging.INFO)


def as_scalar(scalar):
    """Check and return the input if it is a scalar.

    If it is not scalar, raise a ValueError.

    Parameters
    ----------
    scalar : Any
        the object to check

    Returns
    -------
    float
        the scalar if x is a scalar
    """
    if isinstance(scalar, np.ndarray):
        assert scalar.size == 1
        return scalar[0]
    elif np.isscalar(scalar):
        return scalar
    else:
        raise ValueError('expected scalar, got %s' % scalar)


class TD3(object):
    """Twin Delayed Deep Deterministic Policy Gradient (TD3) algorithm.

    See: https://arxiv.org/pdf/1802.09477.pdf

    Attributes
    ----------
    policy : type [ hbaselines.hiro.policy.ActorCriticPolicy ]
        the policy model to use
    env_name : str
        name of the environment. Affects the action bounds of the Manager
        policies
    env : gym.Env or str
        the environment to learn from (if registered in Gym, can be str)
    num_cpus : int
        number of CPUs to be used during the training procedure
    sims_per_step : int
        number of sumo simulation steps performed in any given rollout step. RL
        agents perform the same action for the duration of these steps.
    gamma : float
        the discount rate
    eval_env : gym.Env or str
        the environment to evaluate from (if registered in Gym, can be str)
    nb_train_steps : int
        the number of training steps
    nb_rollout_steps : int
        the number of rollout steps
    nb_eval_episodes : int
        the number of evaluation episodes
<<<<<<< HEAD
    actor_update_freq : int
        number of training steps per actor policy update step. The critic
        policy is updated every training step.
=======
>>>>>>> 17448e1a
    tau : float
        the soft update coefficient (keep old values, between 0 and 1)
    batch_size : int
        the size of the batch for learning the policy
    critic_l2_reg : float
        l2 regularizer coefficient
    actor_lr : float
        the actor learning rate
    critic_lr : float
        the critic learning rate
    clip_norm : float
        clip the gradients (disabled if None)
    reward_scale : float
        the value the reward should be scaled by
    render : bool
        enable rendering of the training environment
    render_eval : bool
        enable rendering of the evaluation environment
    buffer_size : int
        the max number of transitions to store
    verbose : int
        the verbosity level: 0 none, 1 training information, 2 tensorflow debug
    action_space : gym.spaces.*
        the action space of the training environment
    observation_space : gym.spaces.*
        the observation space of the training environment
    meta_period : int
        manger action period. Only applies to GoalDirectedPolicy
    relative_goals : bool
        specifies whether the goal issued by the Manager is meant to be a
        relative or absolute goal, i.e. specific state or change in state.
        Only applies to GoalDirectedPolicy
    off_policy_corrections : bool
        whether to use off-policy corrections during the update procedure.
        See: https://arxiv.org/abs/1805.08296. Only applies to
        GoalDirectedPolicy
    use_fingerprints : bool
        specifies whether to add a time-dependent fingerprint to the
        observations. Only applies to GoalDirectedPolicy
    fingerprint_range : (list of float, list of float)
        the low and high values for each fingerprint element, if they are being
        used
    fingerprint_dim : tuple of int
        the shape of the fingerprint elements, if they are being used
    centralized_value_functions : bool
        specifies whether to use centralized value functions for the
        Manager and Worker critic functions. Only applies to
        GoalDirectedPolicy
    connected_gradients : bool
        whether to connect the graph between the manager and worker.
        Defaults to False. Only applies to GoalDirectedPolicy
    graph : tf.Graph
        the current tensorflow graph
    policy_tf : hbaselines.hiro.policy.ActorCriticPolicy
        the policy object
    sess : tf.Session
        the current tensorflow session
    summary : tf.Summary
        tensorboard summary object
    obs : array_like
        the most recent training observation
    episode_step : int
        the number of steps since the most recent rollout began
    episodes : int
        the total number of rollouts performed since training began
    total_steps : int
        the total number of steps that have been executed since training began
    epoch_episode_rewards : list of float
        a list of cumulative rollout rewards from the most recent training
        iterations
    epoch_episode_steps : list of int
        a list of rollout lengths from the most recent training iterations
    epoch_actor_losses : list of float
        the actor loss values from each SGD step in the most recent training
        iteration
    epoch_critic_losses : list of float
        the critic loss values from each SGD step in the most recent training
        iteration
    epoch_actions : list of array_like
        a list of the actions that were performed during the most recent
        training iteration
    epoch_qs : list of float
        a list of the Q values that were calculated during the most recent
        training iteration
    epoch_episodes : int
        the total number of rollouts performed since the most recent training
        iteration began
    epoch : int
        the total number of training iterations
    episode_rewards_history : list of float
        the cumulative return from the last 100 training episodes
    episode_reward : float
        the cumulative reward since the most reward began
    saver : tf.compat.v1.train.Saver
        tensorflow saver object
    rew_ph : tf.compat.v1.placeholder
        a placeholder for the average training return for the last epoch. Used
        for logging purposes.
    rew_history_ph : tf.compat.v1.placeholder
        a placeholder for the average training return for the last 100
        episodes. Used for logging purposes.
    eval_rew_ph : tf.compat.v1.placeholder
        placeholder for the average evaluation return from the last time
        evaluations occured. Used for logging purposes.
    eval_success_ph : tf.compat.v1.placeholder
        placeholder for the average evaluation success rate from the last time
        evaluations occured. Used for logging purposes.
    """

    def __init__(self,
                 policy,
                 env,
                 num_cpus=1,
                 sims_per_step=1,
                 gamma=0.99,
                 eval_env=None,
                 nb_train_steps=1,
                 nb_rollout_steps=1,
                 nb_eval_episodes=50,
<<<<<<< HEAD
                 actor_update_freq=1,
=======
>>>>>>> 17448e1a
                 tau=0.001,
                 batch_size=100,
                 critic_l2_reg=0.,
                 actor_lr=1e-4,
                 critic_lr=1e-3,
                 clip_norm=None,
                 reward_scale=1.,
                 render=False,
                 render_eval=False,
                 memory_limit=None,
                 buffer_size=50000,
                 verbose=0,
                 meta_period=10,
                 relative_goals=False,
                 off_policy_corrections=False,
                 use_fingerprints=False,
                 centralized_value_functions=False,
                 connected_gradients=False,
                 _init_setup_model=True):
        """Instantiate the algorithm object.

        Parameters
        ----------
        policy : type [ hbaselines.hiro.policy.ActorCriticPolicy ]
            the policy model to use
        env : gym.Env or str
            the environment to learn from (if registered in Gym, can be str)
        num_cpus : int, optional
            number of CPUs to be used during the training procedure. Defaults
            to 1.
        sims_per_step : int, optional
            number of sumo simulation steps performed in any given rollout
            step. RL agents perform the same action for the duration of these
            steps. Defaults to 5.
        gamma : float
            the discount rate
        eval_env : gym.Env or str
            the environment to evaluate from (if registered in Gym, can be str)
        nb_train_steps : int
            the number of training steps
        nb_rollout_steps : int
            the number of rollout steps
        nb_eval_episodes : int
            the number of evaluation episodes
<<<<<<< HEAD
        actor_update_freq : int
            number of training steps per actor policy update step. The critic
            policy is updated every training step.
=======
>>>>>>> 17448e1a
        tau : float
            the soft update coefficient (keep old values, between 0 and 1)
        batch_size : int
            the size of the batch for learning the policy
        critic_l2_reg : float
            l2 regularizer coefficient
        actor_lr : float
            the actor learning rate
        critic_lr : float
            the critic learning rate
        clip_norm : float
            clip the gradients (disabled if None)
        reward_scale : float
            the value the reward should be scaled by
        render : bool
            enable rendering of the training environment
        render_eval : bool
            enable rendering of the evaluation environment
        buffer_size : int
            the max number of transitions to store
        verbose : int
            the verbosity level: 0 none, 1 training information, 2 tensorflow
            debug
        meta_period : int, optional
            manger action period. Only applies to GoalDirectedPolicy
        relative_goals : bool, optional
            specifies whether the goal issued by the Manager is meant to be a
            relative or absolute goal, i.e. specific state or change in state.
            Only applies to GoalDirectedPolicy
        off_policy_corrections : bool, optional
            whether to use off-policy corrections during the update procedure.
            See: https://arxiv.org/abs/1805.08296. Only applies to
            GoalDirectedPolicy
        use_fingerprints : bool, optional
            specifies whether to add a time-dependent fingerprint to the
            observations. Only applies to GoalDirectedPolicy
        centralized_value_functions : bool, optional
            specifies whether to use centralized value functions for the
            Manager and Worker critic functions. Only applies to
            GoalDirectedPolicy
        connected_gradients : bool, optional
            whether to connect the graph between the manager and worker. Only
            applies to GoalDirectedPolicy
        _init_setup_model : bool
            Whether or not to build the network at the creation of the instance
        """
        self.policy = policy
        self.env_name = deepcopy(env)
        self.env = self._create_env(env, evaluate=False)
        self.num_cpus = num_cpus
        self.sims_per_step = sims_per_step
        self.gamma = gamma
        self.eval_env = self._create_env(eval_env, evaluate=True)
        self.nb_train_steps = nb_train_steps
        self.nb_rollout_steps = nb_rollout_steps
        self.nb_eval_episodes = nb_eval_episodes
<<<<<<< HEAD
        self.actor_update_freq = actor_update_freq
=======
>>>>>>> 17448e1a
        self.tau = tau
        self.batch_size = batch_size
        self.critic_l2_reg = critic_l2_reg
        self.actor_lr = actor_lr
        self.critic_lr = critic_lr
        self.clip_norm = clip_norm
        self.reward_scale = reward_scale
        self.render = render
        self.render_eval = render_eval
        self.memory_limit = memory_limit
        self.buffer_size = buffer_size
        self.verbose = verbose
        self.action_space = self.env.action_space
        self.observation_space = self.env.observation_space
        self.context_space = getattr(self.env, "context_space", None)
        self.meta_period = meta_period
        self.relative_goals = relative_goals
        self.off_policy_corrections = off_policy_corrections
        self.use_fingerprints = use_fingerprints
        self.fingerprint_range = ([0], [5])  # FIXME: parameter
        self.fingerprint_dim = (len(self.fingerprint_range[0]),)
        self.centralized_value_functions = centralized_value_functions
        self.connected_gradients = connected_gradients

        # init
        self.graph = None
        self.policy_tf = None
        self.sess = None
        self.summary = None
        self.obs = None
        self.episode_step = None
        self.episodes = None
        self.total_steps = None
        self.epoch_episode_rewards = None
        self.epoch_episode_steps = None
        self.epoch_actor_losses = None
        self.epoch_critic_losses = None
        self.epoch_actions = None
        self.epoch_qs = None
        self.epoch_episodes = None
        self.epoch = None
        self.episode_rewards_history = None
        self.episode_reward = None
        self.rew_ph = None
        self.rew_history_ph = None
        self.eval_rew_ph = None
        self.eval_success_ph = None

        # Append the fingerprint dimension to the observation dimension, if
        # needed.
        if self.use_fingerprints:
            low = np.concatenate(
                (self.observation_space.low, self.fingerprint_range[0]))
            high = np.concatenate(
                (self.observation_space.high, self.fingerprint_range[1]))
            self.observation_space = Box(low=low, high=high)

        if _init_setup_model:
            # Create the model variables and operations.
            trainable_vars = self.setup_model()

            # Create a saver object.
            self.saver = tf.compat.v1.train.Saver(trainable_vars)

    @staticmethod
    def _create_env(env, evaluate=False):
        """Return, and potentially create, the environment.

        Parameters
        ----------
        env : str or gym.Env
            the environment, or the name of a registered environment.
        evaluate : bool, optional
            specifies whether this is a training or evaluation environment

        Returns
        -------
        gym.Env
            a gym-compatible environment
        """
        if env == "AntMaze":
            if evaluate:
                env = AntMaze(use_contexts=True, context_range=[16, 0])
                # env = AntMaze(use_contexts=True, context_range=[16, 16])
                # env = AntMaze(use_contexts=True, context_range=[0, 16])
            else:
                env = AntMaze(use_contexts=True,
                              random_contexts=True,
                              context_range=[(-4, 20), (-4, 20)])

        elif env == "AntPush":
            if evaluate:
                env = AntPush(use_contexts=True, context_range=[0, 19])
            else:
                env = AntPush(use_contexts=True, context_range=[0, 19])
                # env = AntPush(use_contexts=True,
                #               random_contexts=True,
                #               context_range=[(-16, 16), (-4, 20)])

        elif env == "AntFall":
            if evaluate:
                env = AntFall(use_contexts=True, context_range=[0, 27, 4.5])
            else:
                env = AntFall(use_contexts=True, context_range=[0, 27, 4.5])
                # env = AntFall(use_contexts=True,
                #               random_contexts=True,
                #               context_range=[(-4, 12), (-4, 28), (0, 5)])

        elif env == "UR5":
            if evaluate:
                env = UR5(use_contexts=True,
                          random_contexts=True,
                          context_range=[(-np.pi, np.pi),
                                         (-np.pi / 4, 0),
                                         (-np.pi / 4, np.pi / 4)])
            else:
                env = UR5(use_contexts=True,
                          random_contexts=True,
                          context_range=[(-np.pi, np.pi),
                                         (-np.pi / 4, 0),
                                         (-np.pi / 4, np.pi / 4)])

        elif env == "Pendulum":
            if evaluate:
                env = Pendulum(use_contexts=True, context_range=[0, 0])
            else:
                env = Pendulum(use_contexts=True,
                               random_contexts=True,
                               context_range=[
                                   (np.deg2rad(-16), np.deg2rad(16)),
                                   (-0.6, 0.6)])

        elif env in ["figureeight0", "figureeight1", "figureeight2", "merge0",
                     "merge1", "merge2", "bottleneck0", "bottleneck1",
                     "bottleneck2", "grid0", "grid1"]:
            # Import the benchmark and fetch its flow_params
            benchmark = __import__("flow.benchmarks.{}".format(env),
                                   fromlist=["flow_params"])
            flow_params = benchmark.flow_params

            # Get the env name and a creator for the environment.
            create_env, _ = make_create_env(flow_params, version=0)

            # Create the environment.
            env = create_env()

        elif isinstance(env, str):
            # This is assuming the environment is registered with OpenAI gym.
            env = gym.make(env)

        # Reset the environment.
        if env is not None:
            env.reset()

        return env

    def setup_model(self):
        """Create the graph, session, policy, and summary objects."""
        # determine whether the action space is continuous
        assert isinstance(self.action_space, Box), \
            "Error: TD3 cannot output a {} action space, only " \
            "spaces.Box is supported.".format(self.action_space)

        self.graph = tf.Graph()
        with self.graph.as_default():
            # Create the tensorflow session.
            # self.sess = make_session(num_cpu=self.num_cpus, graph=self.graph)
            self.sess = make_session(num_cpu=3, graph=self.graph)

            # Collect specific parameters only if using GoalDirectedPolicy.
            additional_params = {}
            if self.policy == GoalDirectedPolicy:
                additional_params.update({
                    "meta_period": self.meta_period,
                    "relative_goals": self.relative_goals,
                    "off_policy_corrections": self.off_policy_corrections,
                    "use_fingerprints": self.use_fingerprints,
                    "fingerprint_range": self.fingerprint_range,
                    "centralized_value_functions":
                        self.centralized_value_functions,
                    "connected_gradients": self.connected_gradients,
                    "env_name": self.env_name
                })

            # Create the policy.
            self.policy_tf = self.policy(
                self.sess,
                self.observation_space,
                self.action_space,
                self.context_space,
                buffer_size=self.buffer_size,
                batch_size=self.batch_size,
                actor_lr=self.actor_lr,
                critic_lr=self.critic_lr,
                clip_norm=self.clip_norm,
                critic_l2_reg=self.critic_l2_reg,
                verbose=self.verbose,
                tau=self.tau,
                gamma=self.gamma,
                **additional_params
            )

            # for tensorboard logging
            with tf.variable_scope("Train"):
                self.rew_ph = tf.compat.v1.placeholder(tf.float32)
                self.rew_history_ph = tf.compat.v1.placeholder(tf.float32)
            with tf.variable_scope("Evaluate"):
                self.eval_rew_ph = tf.compat.v1.placeholder(tf.float32)
                self.eval_success_ph = tf.compat.v1.placeholder(tf.float32)

            # Add tensorboard scalars for the return, return history, and
            # success rate.
            tf.compat.v1.summary.scalar("Train/return", self.rew_ph)
            tf.compat.v1.summary.scalar("Train/return_history",
                                        self.rew_history_ph)
            # FIXME
            # if self.eval_env is not None:
            #     eval_success_ph = self.eval_success_ph
            #     tf.compat.v1.summary.scalar("Evaluate/return",
            #                                 self.eval_rew_ph)
            #     tf.compat.v1.summary.scalar("Evaluate/success_rate",
            #                                 eval_success_ph)

            # Create the tensorboard summary.
            self.summary = tf.compat.v1.summary.merge_all()

            # Initialize the model parameters and optimizers.
            with self.sess.as_default():
                self.sess.run(tf.global_variables_initializer())
                self.policy_tf.initialize()

            return tf.compat.v1.get_collection(
                tf.compat.v1.GraphKeys.TRAINABLE_VARIABLES)

    def _policy(self, obs, apply_noise=True, compute_q=True, **kwargs):
        """Get the actions and critic output, from a given observation.

        Parameters
        ----------
        obs : list of float or list of int
            the observation
        apply_noise : bool
            enable the noise
        compute_q : bool
            compute the critic output

        Returns
        -------
        list of float
            the action value
        float
            the critic value
        """
        obs = np.array(obs).reshape((-1,) + self.observation_space.shape)

        action = self.policy_tf.get_action(
            obs, apply_noise,
            total_steps=self.total_steps,
            time=kwargs["episode_step"],
            context_obs=kwargs["context"])

        q_value = self.policy_tf.value(
            obs, action, context_obs=kwargs["context"]) if compute_q else None

        return action.flatten(), q_value

    def _store_transition(self, obs0, action, reward, obs1, terminal1):
        """Store a transition in the replay buffer.

        Parameters
        ----------
        obs0 : list of float or list of int
            the last observation
        action : list of float or np.ndarray
            the action
        reward : float
            the reward
        obs1 : list fo float or list of int
            the current observation
        terminal1 : bool
            is the episode done
        """
        # Get the contextual term.
        context = getattr(self.env, "current_context", None)

        # Scale the rewards by the provided term.
        reward *= self.reward_scale

        self.policy_tf.store_transition(obs0, action, reward, obs1, terminal1,
                                        context_obs0=context,
                                        context_obs1=context,
                                        time=self.episode_step)

    def learn(self,
              total_timesteps,
              log_dir=None,
              seed=None,
              log_interval=100,
              eval_interval=5e4,
              exp_num=None,
              start_timesteps=30000):
        """Return a trained model.

        Parameters
        ----------
        total_timesteps : int
            the total number of samples to train on
        log_dir : str
            the directory where the training and evaluation statistics, as well
            as the tensorboard log, should be stored
        seed : int or None
            the initial seed for training, if None: keep current seed
        log_interval : int
            the number of training steps before logging training results
        eval_interval : int
            number of simulation steps in the training environment before an
            evaluation is performed
        exp_num : int, optional
            an additional experiment number term used by the runner scripts
            when running multiple experiments simultaneously. If set to None,
            the train, evaluate, and tensorboard results are stored in log_dir
            immediately
        start_timesteps : int, optional
            number of timesteps that the policy is run before training to
            initialize the replay buffer with samples
        """
        if exp_num is not None:
            log_dir = os.path.join(log_dir, "trial_{}".format(exp_num))

        # Make sure that the log directory exists, and if not, make it.
        ensure_dir(log_dir)

        # Create a tensorboard object for logging.
        save_path = os.path.join(log_dir, "tb_log")
        writer = tf.compat.v1.summary.FileWriter(save_path)

        # file path for training and evaluation results
        train_filepath = os.path.join(log_dir, "train.csv")
        eval_filepath = os.path.join(log_dir, "eval.csv")

        # Setup the seed value.
        random.seed(seed)
        np.random.seed(seed)
        tf.compat.v1.set_random_seed(seed)

        if self.verbose >= 2:
            print('Using agent with the following configuration:')
            print(str(self.__dict__.items()))

        # Initialize class variables.
        steps_incr = 0
        self.episode_reward = 0
        self.episode_step = 0
        self.episodes = 0
        self.total_steps = 0
        self.epoch = 0
        self.episode_rewards_history = deque(maxlen=100)

        with self.sess.as_default(), self.graph.as_default():
            # Prepare everything.
            self.obs = self.env.reset()
            # Add the fingerprint term, if needed.
            if self.use_fingerprints:
                fp = [self.total_steps / total_timesteps * 5]
                self.obs = np.concatenate((self.obs, fp), axis=0)
            start_time = time.time()

            # Reset epoch-specific variables. FIXME: hacky
            self.epoch_episodes = 0
            self.epoch_actions = []
            self.epoch_qs = []
            self.epoch_actor_losses = []
            self.epoch_critic_losses = []
            self.epoch_episode_rewards = []
            self.epoch_episode_steps = []
            # Perform rollouts.
            print("Collecting pre-samples...")
            self._collect_samples(total_timesteps,
                                  run_steps=start_timesteps,
                                  random_actions=True)
            print("Done!")
            self.episode_reward = 0
            self.episode_step = 0
            self.episodes = 0
            self.total_steps = 0
            self.epoch = 0
            self.episode_rewards_history = deque(maxlen=100)

            while True:
                # Reset epoch-specific variables.
                self.epoch_episodes = 0
                self.epoch_actions = []
                self.epoch_qs = []
                self.epoch_actor_losses = []
                self.epoch_critic_losses = []
                self.epoch_episode_rewards = []
                self.epoch_episode_steps = []

                for _ in range(log_interval):
                    # If the requirement number of time steps has been met,
                    # terminate training.
                    if self.total_steps >= total_timesteps:
                        return

                    # Perform rollouts.
                    self._collect_samples(total_timesteps)

                    # Train.
                    self._train()

                # Log statistics.
                self._log_training(train_filepath, start_time)

                # Evaluate.
                if self.eval_env is not None and \
                        (self.total_steps - steps_incr) >= eval_interval:
                    steps_incr += eval_interval
                    eval_rewards, eval_successes = self._evaluate(
                        total_timesteps)
                    self._log_eval(
                        eval_filepath,
                        start_time,
                        eval_rewards,
                        eval_successes
                    )

                # Run and store summary.
                if writer is not None:
                    td_map = self.policy_tf.get_td_map()
                    # Check if td_map is empty.
                    if td_map:
                        td_map.update({
                            self.rew_ph: np.mean(self.epoch_episode_rewards),
                            self.rew_history_ph: np.mean(
                                self.episode_rewards_history),
                        })
                        summary = self.sess.run(self.summary, td_map)
                        writer.add_summary(summary, self.total_steps)

                # Save a checkpoint of the model.
                self.save(os.path.join(log_dir, "itr"))

                # Update the epoch count.
                self.epoch += 1

    def save(self, save_path):
        """Save the parameters of a tensorflow model.

        save_path : str
            Prefix of filenames created for the checkpoint
        """
        self.saver.save(self.sess, save_path, global_step=self.total_steps)

    def load(self, load_path):
        """Load model parameters from a checkpoint.

        save_path : str
            location of the checkpoint
        """
        self.saver.restore(self.sess, load_path)

    def _collect_samples(self,
                         total_timesteps,
                         run_steps=None,
                         random_actions=False):
        """Perform the sample collection operation.

        This method is responsible for executing rollouts for a number of steps
        before training is executed. The data from the rollouts is stored in
        the policy's replay buffer(s).

        Parameters
        ----------
        total_timesteps : int
            the total number of samples to train on. Used by the fingerprint
            element
        run_steps : int, optional
            number of steps to collect samples from. If not provided, the value
            defaults to `self.nb_rollout_steps`.
        """
        rank = MPI.COMM_WORLD.Get_rank()

        new_obs, done = [], False
        for _ in range(run_steps or self.nb_rollout_steps):
            if random_actions:
                # Use random actions when initializing the replay buffer.
                action = self.env.action_space.sample()
                q_value = 0
            else:
                # Predict next action.
                action, q_value = self._policy(
                    self.obs,
                    apply_noise=True,
                    compute_q=True,
                    context=[getattr(self.env, "current_context", None)],
                    episode_step=self.episode_step)
            assert action.shape == self.env.action_space.shape

            reward = 0
            for _ in range(self.sims_per_step):
                # Execute next action.
                new_obs, new_reward, done, info = self.env.step(action)
                reward += new_reward

                # Visualize the current step.
                if rank == 0 and self.render:
                    self.env.render()

            # Add the fingerprint term, if needed.
            if self.use_fingerprints:
                fp = [self.total_steps / total_timesteps * 5]
                new_obs = np.concatenate((new_obs, fp), axis=0)

            # Add the contextual reward to the environment reward.
            if hasattr(self.env, "current_context"):
                reward += getattr(self.env, "contextual_reward")(
                    self.obs, getattr(self.env, "current_context"), new_obs)

            # Store a transition in the replay buffer.
            self._store_transition(self.obs, action, reward, new_obs, done)

            # Book-keeping.
            self.total_steps += 1
            self.episode_reward += reward
            self.episode_step += 1
            self.epoch_actions.append(action)
            self.epoch_qs.append(q_value)

            # Update the current observation.
            self.obs = new_obs

            if done:
                # Episode done.
                self.epoch_episode_rewards.append(self.episode_reward)
                self.episode_rewards_history.append(self.episode_reward)
                self.epoch_episode_steps.append(self.episode_step)
                self.episode_reward = 0.
                self.episode_step = 0
                self.epoch_episodes += 1
                self.episodes += 1

                # Reset the environment.
                self.obs = self.env.reset()

                # Add the fingerprint term, if needed.
                if self.use_fingerprints:
                    fp = [self.total_steps / total_timesteps * 5]
                    self.obs = np.concatenate((self.obs, fp), axis=0)

    def _train(self):
        """Perform the training operation.

        Through this method, the actor and critic networks are updated within
        the policy, and the summary information is logged to tensorboard.
        """
        for t_train in range(self.nb_train_steps):
            # Run a step of training from batch.
            self.policy_tf.update(
                update_actor=self.total_steps % self.actor_update_freq == 0)

            # Add actor and critic loss information for logging purposes.
            self.epoch_critic_losses.append(0)  # FIXME: remove
            self.epoch_actor_losses.append(0)  # FIXME: remove

    def _evaluate(self, total_timesteps):
        """Perform the evaluation operation.

        This method runs the evaluation environment for a number of episodes
        and returns the cumulative rewards and successes from each environment.

        Parameters
        ----------
        total_timesteps : int
            the total number of samples to train on

        Returns
        -------
        list of float
            the list of cumulative rewards from every episode in the evaluation
            phase
        list of bool
            a list of boolean terms representing if each episode ended in
            success or not. If the list is empty, then the environment did not
            output successes or failures, and the success rate will be set to
            zero.
        """
        num_steps = deepcopy(self.total_steps)
        eval_episode_rewards = []
        eval_episode_successes = []

        if self.verbose >= 1:
            for _ in range(3):
                print("-------------------")
            print("Running evaluation for {} episodes:".format(
                self.nb_eval_episodes))

        for i in range(self.nb_eval_episodes):
            # Reset the environment.
            eval_obs = self.eval_env.reset()

            # Add the fingerprint term, if needed.
            if self.use_fingerprints:
                fp = [num_steps / total_timesteps * 5]
                eval_obs = np.concatenate((eval_obs, fp), axis=0)

            # Reset rollout-specific variables.
            eval_episode_reward = 0.
            eval_episode_step = 0

            obs, done, info = [], False, {}
            while True:
                eval_action, _ = self._policy(
                    eval_obs,
                    apply_noise=False,
                    compute_q=False,
                    context=[getattr(self.eval_env, "current_context", None)],
                    episode_step=eval_episode_step)

                eval_r = 0
                for _ in range(self.sims_per_step):
                    obs, new_r, done, info = self.eval_env.step(eval_action)
                    eval_r += new_r

                    if self.render_eval:
                        self.eval_env.render()

                # Add the contextual reward to the environment reward.
                if hasattr(self.eval_env, "current_context"):
                    context_obs = getattr(self.eval_env, "current_context")
                    eval_r += getattr(self.eval_env, "contextual_reward")(
                        eval_obs, context_obs, obs)

                # Update the previous step observation.
                eval_obs = obs.copy()

                # Add the fingerprint term, if needed.
                if self.use_fingerprints:
                    fp = [num_steps / total_timesteps * 5]
                    eval_obs = np.concatenate((eval_obs, fp), axis=0)

                # Increment the reward and step count.
                num_steps += 1
                eval_episode_reward += eval_r
                eval_episode_step += 1

                if done:
                    eval_episode_rewards.append(eval_episode_reward)
                    maybe_is_success = info.get('is_success')
                    if maybe_is_success is not None:
                        eval_episode_successes.append(float(maybe_is_success))

                    # Exit the loop.
                    break

            if self.verbose >= 1:
                print("{}/{}...".format(i+1, self.nb_eval_episodes))

        if self.verbose >= 1:
            print("Done.")
            print("Average return: {}".format(np.mean(eval_episode_rewards)))
            if len(eval_episode_successes) > 0:
                print("Success rate: {}".format(
                    np.mean(eval_episode_successes)))
            for _ in range(3):
                print("-------------------")
            print("")

        return eval_episode_rewards, eval_episode_successes

    def _log_training(self, file_path, start_time):
        """Log training statistics.

        Parameters
        ----------
        file_path : str
            the list of cumulative rewards from every episode in the evaluation
            phase
        start_time : float
            the time when training began. This is used to print the total
            training time.
        """
        mpi_size = MPI.COMM_WORLD.Get_size()

        # Log statistics.
        duration = time.time() - start_time
        stats = self.policy_tf.get_stats()
        combined_stats = stats.copy()
        combined_stats['rollout/return'] = np.mean(self.epoch_episode_rewards)
        combined_stats['rollout/return_history'] = np.mean(
            self.episode_rewards_history)
        combined_stats['rollout/episode_steps'] = np.mean(
            self.epoch_episode_steps)
        combined_stats['rollout/actions_mean'] = np.mean(self.epoch_actions)
        combined_stats['rollout/Q_mean'] = np.mean(self.epoch_qs)
        combined_stats['train/loss_actor'] = np.mean(self.epoch_actor_losses)
        combined_stats['train/loss_critic'] = np.mean(self.epoch_critic_losses)
        combined_stats['total/duration'] = duration
        combined_stats['total/steps_per_second'] = self.total_steps / duration
        combined_stats['total/episodes'] = self.episodes
        combined_stats['rollout/episodes'] = self.epoch_episodes
        combined_stats['rollout/actions_std'] = np.std(self.epoch_actions)

        combined_stats_sums = MPI.COMM_WORLD.allreduce(
            np.array([as_scalar(x) for x in combined_stats.values()]))
        combined_stats = {k: v / mpi_size for (k, v) in
                          zip(combined_stats.keys(), combined_stats_sums)}

        # Total statistics.
        combined_stats['total/epochs'] = self.epoch + 1
        combined_stats['total/steps'] = self.total_steps

        # Save combined_stats in a csv file.
        if file_path is not None:
            exists = os.path.exists(file_path)
            with open(file_path, 'a') as f:
                w = csv.DictWriter(f, fieldnames=combined_stats.keys())
                if not exists:
                    w.writeheader()
                w.writerow(combined_stats)

        # Print statistics.
        print("-" * 57)
        for key in sorted(combined_stats.keys()):
            val = combined_stats[key]
            print("| {:<25} | {:<25} |".format(key, val))
        print("-" * 57)
        print('')

    def _log_eval(self,
                  file_path,
                  start_time,
                  eval_episode_rewards,
                  eval_episode_successes):
        """Log evaluation statistics.

        Parameters
        ----------
        file_path : str
            path to the evaluation csv file
        start_time : float
            the time when training began. This is used to print the total
            training time.
        eval_episode_rewards : array_like
            the list of cumulative rewards from every episode in the evaluation
            phase
        eval_episode_successes : list of bool
            a list of boolean terms representing if each episode ended in
            success or not. If the list is empty, then the environment did not
            output successes or failures, and the success rate will be set to
            zero.
        """
        duration = time.time() - start_time

        if len(eval_episode_successes) > 0:
            success_rate = np.mean(eval_episode_successes)
        else:
            success_rate = 0  # no success rate to log

        evaluation_stats = {
            "duration": duration,
            "total_step": self.total_steps,
            "success_rate": success_rate,
            "average_return": np.mean(eval_episode_rewards)
        }

        # Save evaluation statistics in a csv file.
        if file_path is not None:
            exists = os.path.exists(file_path)
            with open(file_path, "a") as f:
                w = csv.DictWriter(f, fieldnames=evaluation_stats.keys())
                if not exists:
                    w.writeheader()
                w.writerow(evaluation_stats)<|MERGE_RESOLUTION|>--- conflicted
+++ resolved
@@ -26,9 +26,6 @@
     pass
 from hbaselines.envs.efficient_hrl.envs import AntMaze, AntFall, AntPush
 from hbaselines.envs.hac.envs import UR5, Pendulum
-
-# This is to include logging info messages
-logging.getLogger().setLevel(logging.INFO)
 
 
 def as_scalar(scalar):
@@ -84,12 +81,9 @@
         the number of rollout steps
     nb_eval_episodes : int
         the number of evaluation episodes
-<<<<<<< HEAD
     actor_update_freq : int
         number of training steps per actor policy update step. The critic
         policy is updated every training step.
-=======
->>>>>>> 17448e1a
     tau : float
         the soft update coefficient (keep old values, between 0 and 1)
     batch_size : int
@@ -209,10 +203,7 @@
                  nb_train_steps=1,
                  nb_rollout_steps=1,
                  nb_eval_episodes=50,
-<<<<<<< HEAD
                  actor_update_freq=1,
-=======
->>>>>>> 17448e1a
                  tau=0.001,
                  batch_size=100,
                  critic_l2_reg=0.,
@@ -257,12 +248,9 @@
             the number of rollout steps
         nb_eval_episodes : int
             the number of evaluation episodes
-<<<<<<< HEAD
         actor_update_freq : int
             number of training steps per actor policy update step. The critic
             policy is updated every training step.
-=======
->>>>>>> 17448e1a
         tau : float
             the soft update coefficient (keep old values, between 0 and 1)
         batch_size : int
@@ -319,10 +307,7 @@
         self.nb_train_steps = nb_train_steps
         self.nb_rollout_steps = nb_rollout_steps
         self.nb_eval_episodes = nb_eval_episodes
-<<<<<<< HEAD
         self.actor_update_freq = actor_update_freq
-=======
->>>>>>> 17448e1a
         self.tau = tau
         self.batch_size = batch_size
         self.critic_l2_reg = critic_l2_reg
