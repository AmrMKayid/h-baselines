--- conflicted
+++ resolved
@@ -71,15 +71,7 @@
         """
         raise NotImplementedError
 
-<<<<<<< HEAD
-    def get_action(self,
-                   obs,
-                   apply_noise=False,
-                   random_actions=False,
-                   **kwargs):
-=======
     def get_action(self, obs, apply_noise, random_actions, **kwargs):
->>>>>>> 5f2b2eec
         """Call the actor methods to compute policy actions.
 
         Parameters
@@ -89,11 +81,7 @@
         apply_noise : bool
             whether to add Gaussian noise to the output of the actor. Defaults
             to False
-<<<<<<< HEAD
-        random_actions : bool, optional
-=======
         random_actions : bool
->>>>>>> 5f2b2eec
             if set to True, actions are sampled randomly from the action space
             instead of being computed by the policy. This is used for
             exploration purposes.
@@ -507,8 +495,13 @@
         self.q_gradient_input = tf.compat.v1.placeholder(
             tf.float32, (None,) + self.ac_space.shape)
 
-        self.actor_optimizer = optimizer.minimize(
-            self.actor_loss, var_list=get_trainable_vars(scope_name))
+        self.actor_grads = tf.gradients(
+            self.actor_tf,
+            get_trainable_vars(scope_name),
+            -self.q_gradient_input)
+
+        self.actor_optimizer = optimizer.apply_gradients(
+            zip(self.actor_grads, get_trainable_vars(scope_name)))
 
     def _setup_critic_optimizer(self, scope):
         """Create the critic loss, gradient, and optimizer."""
@@ -639,10 +632,6 @@
 
         return qvalue_fn
 
-<<<<<<< HEAD
-    def update(self, update_actor=True):
-        """See parent class."""
-=======
     def update(self, update_actor=True, **kwargs):
         """Perform a gradient update step.
 
@@ -662,7 +651,6 @@
         float
             actor loss
         """
->>>>>>> 5f2b2eec
         # Not enough samples in the replay buffer.
         if not self.replay_buffer.can_sample(self.batch_size):
             return 0, 0
@@ -712,38 +700,20 @@
         rewards = rewards.reshape(-1, 1)
         terminals1 = terminals1.reshape(-1, 1)
 
-        # update operations for the critic networks
-        step_ops = [self.critic_loss,
-                    self.critic_optimizer[0],
-                    self.critic_optimizer[1]]
+        # Perform the critic updates.
+        critic_loss, grads0, *_ = self.sess.run(
+            [self.critic_loss, self.critic_grads[0],
+             self.critic_optimizer[0], self.critic_optimizer[1]],
+            feed_dict={
+                self.obs_ph: obs0,
+                self.action_ph: actions,
+                self.rew_ph: rewards,
+                self.obs1_ph: obs1,
+                self.terminals1: terminals1
+            }
+        )
 
         if update_actor:
-<<<<<<< HEAD
-            # actor updates and target soft update operation
-            step_ops += [self.actor_loss,
-                         self.actor_optimizer,
-                         self.target_soft_updates]
-
-        # perform the update operations and collect the critic loss
-        critic_loss, *_vals = self.sess.run(step_ops, feed_dict={
-            self.obs_ph: obs0,
-            self.action_ph: actions,
-            self.rew_ph: rewards,
-            self.obs1_ph: obs1,
-            self.terminals1: terminals1
-        })
-
-        # extract the actor loss
-        actor_loss = _vals[2] if update_actor else 0
-
-        return critic_loss, actor_loss
-
-    def get_action(self,
-                   obs,
-                   apply_noise=False,
-                   random_actions=False,
-                   **kwargs):
-=======
             # Perform the actor updates.
             actor_loss, *_ = self.sess.run(
                 [self.actor_loss, self.actor_optimizer],
@@ -761,7 +731,6 @@
         return critic_loss, actor_loss
 
     def get_action(self, obs, apply_noise, random_actions, **kwargs):
->>>>>>> 5f2b2eec
         """See parent class."""
         # Add the contextual observation, if applicable.
         context_obs = kwargs.get("context_obs")
@@ -772,15 +741,6 @@
             action = np.array([self.ac_space.sample()])
         else:
             action = self.sess.run(self.actor_tf, {self.obs_ph: obs})
-<<<<<<< HEAD
-
-            if apply_noise:
-                # compute noisy action
-                action += np.random.normal(0, self.noise, action.shape)
-
-            # clip by bounds
-            action = np.clip(action, self.ac_space.low, self.ac_space.high)
-=======
 
             if apply_noise:
                 # # convert noise percentage to absolute value
@@ -796,7 +756,6 @@
 
                 # clip by bounds
                 action = np.clip(action, self.ac_space.low, self.ac_space.high)
->>>>>>> 5f2b2eec
 
         return action
 
@@ -1326,10 +1285,6 @@
         self.worker.initialize()
         self.meta_reward = 0
 
-<<<<<<< HEAD
-    def update(self, update_actor=True):
-        """See parent class."""
-=======
     def update(self, update_actor=True, **kwargs):
         """Perform a gradient update step.
 
@@ -1360,7 +1315,6 @@
         (float, float)
             manager actor loss, worker actor loss
         """
->>>>>>> 5f2b2eec
         # Not enough samples in the replay buffer.
         if not self.replay_buffer.can_sample(self.batch_size):
             return (0, 0), (0, 0)
@@ -1381,12 +1335,7 @@
                 rewards=meta_rew,
                 obs1=meta_obs1,
                 terminals1=meta_done,
-<<<<<<< HEAD
-                # FIXME: replace 2 with freq variable
-                update_actor=self.i % (self.meta_period * 2) == 0,
-=======
                 update_actor=kwargs['update_meta_actor'],
->>>>>>> 5f2b2eec
             )
         else:
             m_critic_loss, m_actor_loss = 0, 0
@@ -1504,37 +1453,11 @@
             np.array(worker_rew_all), \
             np.array(worker_done_all)
 
-<<<<<<< HEAD
-    def get_action(self,
-                   obs,
-                   apply_noise=False,
-                   random_action=False,
-                   **kwargs):
-=======
     def get_action(self, obs, apply_noise, random_actions, **kwargs):
->>>>>>> 5f2b2eec
         """See parent class."""
         # TODO: looks like this wasn't working originally...
         # Update the meta action, if the time period requires is.
-<<<<<<< HEAD
         if len(self._observations) == 0:
-            if random_action:
-                self.meta_action = self.manager.ac_space.sample()
-            else:
-                self.meta_action = self.manager.get_action(
-                    obs, apply_noise, **kwargs)
-
-        if random_action:
-            worker_action = self.worker.ac_space.sample()
-        else:
-            worker_action = self.worker.get_action(
-                obs, apply_noise,
-                context_obs=self.meta_action,
-                total_steps=kwargs['total_steps'])
-
-        # Return the worker action.
-=======
-        if kwargs["time"] % self.meta_period == 0:
             if random_actions:
                 self.meta_action = self.manager.ac_space.sample()
             else:
@@ -1550,7 +1473,6 @@
                 context_obs=self.meta_action,
                 total_steps=kwargs['total_steps'])
 
->>>>>>> 5f2b2eec
         return worker_action
 
     def value(self, obs, action=None, **kwargs):
