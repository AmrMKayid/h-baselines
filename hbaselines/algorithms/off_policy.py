--- conflicted
+++ resolved
@@ -44,7 +44,6 @@
 
 
 # =========================================================================== #
-<<<<<<< HEAD
 #                          Policy parameters for SAC                          #
 # =========================================================================== #
 
@@ -56,9 +55,6 @@
 
 # =========================================================================== #
 #       Policy parameters for FeedForwardPolicy (shared by TD3 and SAC)       #
-=======
-#                   Policy parameters for FeedForwardPolicy                   #
->>>>>>> 2ecd7b47
 # =========================================================================== #
 
 FEEDFORWARD_PARAMS = dict(
@@ -882,8 +878,9 @@
                 # Store a transition in the replay buffer. This is just for the
                 # purposes of calling features in the store_transition method
                 # of the policy.
-                self._store_transition(eval_obs, context0, eval_action, eval_r,
-                                       obs, context1, False, evaluate=True)
+                self._store_transition(eval_obs, context0, eval_action,
+                                       eval_r, obs, context1,
+                                       False, False, evaluate=True)
 
                 # Update the previous step observation.
                 eval_obs = obs.copy()
