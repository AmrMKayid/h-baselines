--- conflicted
+++ resolved
@@ -1,8 +1,4 @@
-<<<<<<< HEAD
-"""Script contain the hierarchical ReplayBuffer object."""
-=======
 """Script containing the HierReplayBuffer object."""
->>>>>>> c6d33657
 import random
 import numpy as np
 
